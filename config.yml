--- conflicted
+++ resolved
@@ -1,9 +1,5 @@
 task: qa # the task, should be "qa" and "vqa".
-<<<<<<< HEAD
 cache_path:  ~/caches/squad-10570 # the cached folder: {cache_path}/{cache_folder_name}/
-=======
-cache_path: ~/datasets/caches/dataset_debug/mrqa-1200/ # the cached folder.
->>>>>>> f18d55e6
 model_metas: # a model.
 - name: mrqa_path
   model_class: mrqa # an implemented model class

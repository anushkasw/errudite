import pkg_resources
from pathlib import Path
from typing import List

import logging
logging.basicConfig(level=logging.INFO)
logger = logging.getLogger(__name__)  # pylint: disable=invalid-name

from ..utils import dump_caches, load_caches, build_cached_path

try:
    import spacy
    from spacy.cli.download import download as spacy_download
    from spacy import util
    from spacy.tokens import Doc, Token
    from spacy.symbols import ORTH, LEMMA, POS, TAG
    try:
        spacy_version = int(spacy.__version__[0])
    except:
        spacy_version = 2
    if not Doc.has_extension('paraphrases'):
        Doc.set_extension('paraphrases', default=[], force=True)
except:
    raise Exception("spaCy not installed. Use `pip install spacy`.")

from .ling_consts import STOP_WORDS_semantic as STOP_WORDS


class NoOpTokenizer(object):
    def __init__(self, vocab):
        self.vocab = vocab

    def __call__(self, text):
        words = text
        # All tokens 'own' a subsequent space character in this tokenizer
        spaces = [True] * len(words)
        return Doc(self.vocab, words=words, spaces=spaces)


class WhitespaceTokenizer(object):
    def __init__(self, vocab):
        self.vocab = vocab

    def __call__(self, text):
        words = text.split(' ')
        # All tokens 'own' a subsequent space character in this tokenizer
        spaces = [True] * len(words)
        return Doc(self.vocab, words=words, spaces=spaces)


class SpacyAnnotator(object):
    """Annotator based on spacy.io
    
    Keyword Arguments:
        lang {str} -- language (default: {'en'})
        disable {List[str]} -- If only using tokenizer, can disable ['parser', 'ner', 'textcat'] (default: {None})
    """

    # if should disable certain steps: ['parser', 'ner', 'textcat']
<<<<<<< HEAD
    def __init__(self,
                 disable: List[str] = None,
                 pre_tokenized: bool = False,
                 use_whitespace: bool = False,
                 lang: str = "en_core_web_sm"):  # en_coref_sm
        disable = disable or []
=======
    def __init__(self, 
        disable: List[str]=[], 
        use_whitespace: bool=False,
        lang: str='en_core_web_sm'): # en_coref_sm
        def _build_special_case_rule(string):
            return [{ORTH: string, LEMMA: string, POS: u"X"}]

>>>>>>> f18d55e6
        self.model = SpacyAnnotator.load_lang_model(lang, disable=disable)
        # special cases 
        self.model.tokenizer.add_special_case(u"[TLE]", _build_special_case_rule("[TLE]"))
        self.model.tokenizer.add_special_case(u"[DOC]", _build_special_case_rule("[DOC]"))
        self.model.tokenizer.add_special_case(u"[PAR]", _build_special_case_rule("[PAR]"))
        self.model.tokenizer.add_special_case(u"</P>", _build_special_case_rule("</P>"))
        self.model.tokenizer.add_special_case(u"<P>", _build_special_case_rule("<P>"))
        self.load()
        if use_whitespace:
            self.model.tokenizer = WhitespaceTokenizer(self.model.vocab)
        if pre_tokenized:
            self.model.tokenizer = NoOpTokenizer(self.model.vocab)

    def dump(self):
        dump_caches(build_cached_path('vocab.pkl'),  self.model.vocab.to_bytes())

    def load(self):
        try:
            vocab = load_caches(build_cached_path('vocab.pkl'))
        except Exception as e:
            vocab = None
            logger.warn(e.args)
        if vocab:
            self.model.vocab.from_bytes(vocab)

    
    def process_text(self, sentence: str) -> Doc: 
        """Annotate a sentence with spacy
        
        Arguments:
            sentence {str} -- a string sentence
        
        Returns:
            Doc -- Annotated.
        """
        return self.model(sentence)
    

    def remove_stopwords(self, sentence_str: str=None, tokens: List[Token]=None, use_lemma: bool=True) -> str:
        """Function which gets a normalized string of the sentence and removes stop words
        
        Keyword Arguments:
            sentence_str {str} -- input sentence string (default: {None})
            tokens {List[Token]} -- pre-computed token list, with feature added (default: {None})
            use_lemma {bool} -- return the lemma or the text (default: {True})
        
        Returns:
            str -- the str with stopwords removed
        """
        if not tokens and sentence_str:
            #sentence_str = normalize_answer(sentence_str)
            tokens = self.model(sentence_str)
        elif not tokens:
            tokens = []
        #word_tokenize(sentence_str)
        attr = 'lemma_' if use_lemma else 'text' # what to merge
        return ' '.join([ getattr(token, attr) for token in tokens
            if not token.is_punct and token.text not in STOP_WORDS and token.lemma_ not in STOP_WORDS])




    @staticmethod
    def is_package(name: str):
        """Check if string maps to a package installed via pip.
        From https://github.com/explosion/spaCy/blob/master/spacy/util.py
        
        Arguments:
            name {str} -- Name of package
        
        Returns:
            [bool] -- True if installed package, False if not.
        """

        name = name.lower()  # compare package name against lowercase name
        packages = pkg_resources.working_set.by_key.keys()
        for package in packages:
            if package.lower().replace('-', '_') == name:
                return True
            return False

    @staticmethod
    def model_installed(name: str):
        """Check if spaCy language model is installed
        From https://github.com/explosion/spaCy/blob/master/spacy/util.py
        
        Arguments:
            name {str} -- Name of package
        
        Returns:
            [bool] -- True if installed package, False if not.
        """
        data_path = util.get_data_path()
        if not data_path or not data_path.exists():
            raise IOError("Can't find spaCy data path: %s" % str(data_path))
        if name in set([d.name for d in data_path.iterdir()]):
            return True
        if SpacyAnnotator.is_package(name): # installed as package
            return True
        if Path(name).exists(): # path to model data directory
            return True
        return False
    
    @staticmethod
    def load_lang_model(lang: str, disable: List[str]):
        """Load spaCy language model or download if
            model is available and not installed
        
        Arguments:
            lang {str} -- language
            disable {List[str]} -- If only using tokenizer, can disable ['parser', 'ner', 'textcat']
        
        Returns:
            [type] -- [description]
        """
        if 'coref' in lang:
            try:
                return spacy.load(lang, disable=disable) # 
            except Exception as e:
                return SpacyAnnotator.load_lang_model(lang.split('_')[0], disable=disable)
        try:
            return spacy.load(lang, disable=disable)
        except OSError:
            logger.warning(f"Spacy models '{lang}' not found.  Downloading and installing.")
            spacy_download(lang)
            # NOTE(mattg): The following four lines are a workaround suggested by Ines for spacy
            # 2.1.0, which removed the linking that was done in spacy 2.0.  importlib doesn't find
            # packages that were installed in the same python session, so the way `spacy_download`
            # works in 2.1.0 is broken for this use case.  These four lines can probably be removed
            # at some point in the future, once spacy has figured out a better way to handle this.
            # See https://github.com/explosion/spaCy/issues/3435.
            from spacy.cli import link
            from spacy.util import get_package_path
            package_path = get_package_path(lang)
            link(lang, lang, model_path=package_path)
            return spacy.load(lang, disable=disable)<|MERGE_RESOLUTION|>--- conflicted
+++ resolved
@@ -57,22 +57,12 @@
     """
 
     # if should disable certain steps: ['parser', 'ner', 'textcat']
-<<<<<<< HEAD
     def __init__(self,
                  disable: List[str] = None,
                  pre_tokenized: bool = False,
                  use_whitespace: bool = False,
                  lang: str = "en_core_web_sm"):  # en_coref_sm
         disable = disable or []
-=======
-    def __init__(self, 
-        disable: List[str]=[], 
-        use_whitespace: bool=False,
-        lang: str='en_core_web_sm'): # en_coref_sm
-        def _build_special_case_rule(string):
-            return [{ORTH: string, LEMMA: string, POS: u"X"}]
-
->>>>>>> f18d55e6
         self.model = SpacyAnnotator.load_lang_model(lang, disable=disable)
         # special cases 
         self.model.tokenizer.add_special_case(u"[TLE]", _build_special_case_rule("[TLE]"))
